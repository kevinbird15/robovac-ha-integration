--- conflicted
+++ resolved
@@ -112,13 +112,8 @@
         return ROBOVAC_SERIES_FEATURES[self.getRoboVacSeries()]
 
     def getRoboVacSeries(self):
-<<<<<<< HEAD
-        for series in ROBOVAC_SERIES:
-            if self.model_code in ROBOVAC_SERIES[series]:
-=======
         for series, models in ROBOVAC_SERIES.items():
             if self.model_code in models:
->>>>>>> 05729955
                 return series
 
 
